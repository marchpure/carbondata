--- conflicted
+++ resolved
@@ -218,53 +218,6 @@
     }
   }
 
-<<<<<<< HEAD
-=======
-  def LoadAggregateTabAfterRetention(
-      schemaName: String,
-      cubeName: String,
-      factTableName: String,
-      sqlContext: SQLContext,
-      schema: CarbonDataLoadSchema,
-      list: ListBuffer[LoadMetadataDetails]) {
-    val relation = CarbonEnv.getInstance(sqlContext).carbonCatalog.lookupRelation1(
-      Option(schemaName),
-      cubeName,
-      None
-    )(sqlContext).asInstanceOf[CarbonRelation]
-    if (relation == null) {
-      sys.error(s"Table $schemaName.$cubeName does not exist")
-    }
-    val carbonLoadModel = new CarbonLoadModel()
-    carbonLoadModel.setTableName(cubeName)
-    carbonLoadModel.setDatabaseName(schemaName)
-    val table = relation.cubeMeta.carbonTable
-    val aggTables = schema.getCarbonTable.getAggregateTablesName
-    if (null != aggTables && !aggTables.isEmpty) {
-      carbonLoadModel.setRetentionRequest(true)
-      carbonLoadModel.setLoadMetadataDetails(list.asJava)
-      carbonLoadModel.setTableName(table.getFactTableName)
-      carbonLoadModel
-        .setCarbonDataLoadSchema(new CarbonDataLoadSchema(relation.cubeMeta.carbonTable))
-      // TODO: need to fill dimension relation from data load sql command
-      var storeLocation = CarbonProperties.getInstance
-        .getProperty(CarbonCommonConstants.STORE_LOCATION_TEMP_PATH,
-          System.getProperty("java.io.tmpdir")
-        )
-      storeLocation = storeLocation + "/carbonstore/" + System.currentTimeMillis()
-      val columinar = sqlContext.getConf("carbon.is.columnar.storage", "true").toBoolean
-      val kettleHomePath = CarbonScalaUtil.getKettleHome(sqlContext)
-      CarbonDataRDDFactory.loadCarbonData(
-        sqlContext,
-        carbonLoadModel,
-        storeLocation,
-        relation.cubeMeta.storePath,
-        kettleHomePath,
-        relation.cubeMeta.partitioner, columinar, isAgg = true)
-    }
-  }
-
->>>>>>> 89847ea2
   def configSplitMaxSize(context: SparkContext, filePaths: String,
     hadoopConfiguration: Configuration): Unit = {
     val defaultParallelism = if (context.defaultParallelism < 1) 1 else context.defaultParallelism
