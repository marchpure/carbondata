/*
 * Licensed to the Apache Software Foundation (ASF) under one or more
 * contributor license agreements.  See the NOTICE file distributed with
 * this work for additional information regarding copyright ownership.
 * The ASF licenses this file to You under the Apache License, Version 2.0
 * (the "License"); you may not use this file except in compliance with
 * the License.  You may obtain a copy of the License at
 *
 *    http://www.apache.org/licenses/LICENSE-2.0
 *
 * Unless required by applicable law or agreed to in writing, software
 * distributed under the License is distributed on an "AS IS" BASIS,
 * WITHOUT WARRANTIES OR CONDITIONS OF ANY KIND, either express or implied.
 * See the License for the specific language governing permissions and
 * limitations under the License.
 */

package org.apache.spark.sql.hive

import java.util

import scala.collection.JavaConverters._

import org.apache.spark.sql._
import org.apache.spark.sql.catalyst.analysis.UnresolvedRelation
import org.apache.spark.sql.catalyst.TableIdentifier
import org.apache.spark.sql.catalyst.TableIdentifier._
import org.apache.spark.sql.catalyst.expressions
import org.apache.spark.sql.catalyst.expressions.{AttributeSet, _}
import org.apache.spark.sql.catalyst.planning.{PhysicalOperation, QueryPlanner}
import org.apache.spark.sql.catalyst.plans.logical.{Filter => LogicalFilter, LogicalPlan}
import org.apache.spark.sql.execution.{DescribeCommand => RunnableDescribeCommand, ExecutedCommand, Filter, Project, SparkPlan}
import org.apache.spark.sql.execution.command._
import org.apache.spark.sql.execution.datasources.{DescribeCommand => LogicalDescribeCommand, LogicalRelation}
import org.apache.spark.sql.hive.execution.{DescribeHiveTableCommand, DropTable, HiveNativeCommand}
import org.apache.spark.sql.optimizer.{CarbonAliasDecoderRelation, CarbonDecoderRelation}
import org.apache.spark.sql.types.IntegerType

import org.carbondata.common.logging.LogServiceFactory
import org.carbondata.spark.exception.MalformedCarbonCommandException


class CarbonStrategies(sqlContext: SQLContext) extends QueryPlanner[SparkPlan] {

  override def strategies: Seq[Strategy] = getStrategies

  val LOGGER = LogServiceFactory.getLogService("CarbonStrategies")

  def getStrategies: Seq[Strategy] = {
    val total = sqlContext.planner.strategies :+ CarbonTableScan
    total
  }

  /**
   * Carbon strategies for performing late materizlization (decoding dictionary key
   * as late as possbile)
   */
<<<<<<< HEAD
  private[sql] object CarbonTableScan extends Strategy {

    def apply(plan: LogicalPlan): Seq[SparkPlan] = {
      plan match {
        case PhysicalOperation(projectList, predicates, l: LogicalRelation)
            if l.relation.isInstanceOf[CarbonDatasourceRelation] =>
          if (isStarQuery(plan)) {
            carbonRawScanForStarQuery(projectList, predicates, l)(sqlContext) :: Nil
          } else {
            carbonRawScan(projectList, predicates, l)(sqlContext) :: Nil
          }
        case CarbonDictionaryCatalystDecoder(relations, profile, aliasMap, _, child) =>
          CarbonDictionaryDecoder(relations,
            profile,
            aliasMap,
            planLater(child))(sqlContext) :: Nil
        case _ =>
          Nil
      }
=======
  protected[sql] class CarbonTableScans extends Strategy {

    def apply(plan: LogicalPlan): Seq[SparkPlan] = plan match {
      case PhysicalOperation(projectList, predicates,
      l@LogicalRelation(carbonRelation: CarbonDatasourceRelation, _)) =>
        carbonScan(projectList,
          predicates,
          carbonRelation.carbonRelation,
          None,
          None,
          None,
          isGroupByPresent = false,
          detailQuery = true) :: Nil


      case PartialAggregation(
      namedGroupingAttributes,
      rewrittenAggregateExpressions,
      groupingExpressions,
      partialComputation,
      PhysicalOperation(projectList, predicates,
      l@LogicalRelation(carbonRelation: CarbonDatasourceRelation, _))) =>
        handleAggregation(plan, plan, projectList, predicates, carbonRelation,
          partialComputation, groupingExpressions, namedGroupingAttributes,
          rewrittenAggregateExpressions)

      case Limit(IntegerLiteral(limit),
      PhysicalOperation(projectList, predicates,
      l@LogicalRelation(carbonRelation: CarbonDatasourceRelation, _))) =>
        val (_, _, _, _, groupExprs, substitutesortExprs, limitExpr) = extractPlan(plan)
        val s = carbonScan(projectList, predicates, carbonRelation.carbonRelation, groupExprs,
          substitutesortExprs, limitExpr, isGroupByPresent = false, detailQuery = true)
        org.apache.spark.sql.execution.Limit(limit, s) :: Nil


      case ExtractEquiJoinKeys(Inner, leftKeys, rightKeys, condition,
      PhysicalOperation(projectList, predicates,
      l@LogicalRelation(carbonRelation: CarbonDatasourceRelation, _)), right)
        if canPushDownJoin(right, condition) =>
        LOGGER.info(s"pushing down for ExtractEquiJoinKeys:right")
        val carbon = carbonScan(projectList,
          predicates,
          carbonRelation.carbonRelation,
          None,
          None,
          None,
          isGroupByPresent = false,
          detailQuery = true)
        val pushedDownJoin = BroadCastFilterPushJoin(
          leftKeys: Seq[Expression],
          rightKeys: Seq[Expression],
          BuildRight,
          carbon,
          planLater(right),
          condition)

        condition.map(Filter(_, pushedDownJoin)).getOrElse(pushedDownJoin) :: Nil

      case ExtractEquiJoinKeys(Inner, leftKeys, rightKeys, condition, left,
      PhysicalOperation(projectList, predicates,
      l@LogicalRelation(carbonRelation: CarbonDatasourceRelation, _)))
        if canPushDownJoin(left, condition) =>
        LOGGER.info(s"pushing down for ExtractEquiJoinKeys:left")
        val carbon = carbonScan(projectList,
          predicates,
          carbonRelation.carbonRelation,
          None,
          None,
          None,
          isGroupByPresent = false,
          detailQuery = true)

        val pushedDownJoin = BroadCastFilterPushJoin(
          leftKeys: Seq[Expression],
          rightKeys: Seq[Expression],
          BuildLeft,
          planLater(left),
          carbon,
          condition)
        condition.map(Filter(_, pushedDownJoin)).getOrElse(pushedDownJoin) :: Nil

      case _ => Nil
>>>>>>> ad48c4c9
    }

    /**
     * Create carbon scan
     */
    private def carbonRawScan(projectList: Seq[NamedExpression],
      predicates: Seq[Expression],
      logicalRelation: LogicalRelation)(sc: SQLContext): SparkPlan = {

      val relation = logicalRelation.relation.asInstanceOf[CarbonDatasourceRelation]
      val tableName: String =
        relation.carbonRelation.metaData.carbonTable.getFactTableName.toLowerCase
      // Check out any expressions are there in project list. if they are present then we need to
      // decode them as well.
      val projectSet = AttributeSet(projectList.flatMap(_.references))
      val scan = CarbonScan(projectSet.toSeq,
        relation.carbonRelation,
        predicates)(sqlContext)
      projectList.map {
        case attr: AttributeReference =>
        case Alias(attr: AttributeReference, _) =>
        case others =>
          others.references.map{f =>
            val dictionary = relation.carbonRelation.metaData.dictionaryMap.get(f.name)
            if (dictionary.isDefined && dictionary.get) {
              scan.attributesNeedToDecode.add(f.asInstanceOf[AttributeReference])
            }
          }
      }
      if (scan.attributesNeedToDecode.size() > 0) {
        val decoder = getCarbonDecoder(logicalRelation,
          sc,
          tableName,
          scan.attributesNeedToDecode.asScala.toSeq,
          scan)
        if (scan.unprocessedExprs.nonEmpty) {
          val filterCondToAdd = scan.unprocessedExprs.reduceLeftOption(expressions.And)
          Project(projectList, filterCondToAdd.map(Filter(_, decoder)).getOrElse(decoder))
        } else {
          Project(projectList, decoder)
        }
      } else {
        Project(projectList, scan)
      }
    }

    /**
     * Create carbon scan for star query
     */
    private def carbonRawScanForStarQuery(projectList: Seq[NamedExpression],
      predicates: Seq[Expression],
      logicalRelation: LogicalRelation)(sc: SQLContext): SparkPlan = {
      val relation = logicalRelation.relation.asInstanceOf[CarbonDatasourceRelation]
      val tableName: String =
        relation.carbonRelation.metaData.carbonTable.getFactTableName.toLowerCase
      // Check out any expressions are there in project list. if they are present then we need to
      // decode them as well.
      val projectExprsNeedToDecode = new java.util.HashSet[Attribute]()
      val scan = CarbonScan(projectList.map(_.toAttribute),
        relation.carbonRelation,
        predicates,
        useUnsafeCoversion = false)(sqlContext)
      projectExprsNeedToDecode.addAll(scan.attributesNeedToDecode)
      val updatedAttrs = scan.attributesRaw.map(attr =>
        updateDataType(attr.asInstanceOf[AttributeReference], relation, projectExprsNeedToDecode))
      scan.attributesRaw = updatedAttrs
      if (projectExprsNeedToDecode.size() > 0
          && isDictionaryEncoded(projectExprsNeedToDecode.asScala.toSeq, relation)) {
        val decoder = getCarbonDecoder(logicalRelation,
          sc,
          tableName,
          projectExprsNeedToDecode.asScala.toSeq,
          scan)
        if (scan.unprocessedExprs.nonEmpty) {
          val filterCondToAdd = scan.unprocessedExprs.reduceLeftOption(expressions.And)
          filterCondToAdd.map(Filter(_, decoder)).getOrElse(decoder)
        } else {
          decoder
        }
      } else {
        if (scan.unprocessedExprs.nonEmpty) {
          val filterCondToAdd = scan.unprocessedExprs.reduceLeftOption(expressions.And)
          filterCondToAdd.map(Filter(_, scan)).getOrElse(scan)
        } else {
          scan
        }
      }
    }

    def getCarbonDecoder(logicalRelation: LogicalRelation,
      sc: SQLContext,
      tableName: String,
      projectExprsNeedToDecode: Seq[Attribute],
      scan: CarbonScan): CarbonDictionaryDecoder = {
      val relation = CarbonDecoderRelation(logicalRelation.attributeMap,
        logicalRelation.relation.asInstanceOf[CarbonDatasourceRelation])
      val attrs = projectExprsNeedToDecode.map { attr =>
        val newAttr = AttributeReference(attr.name,
          attr.dataType,
          attr.nullable,
          attr.metadata)(attr.exprId, Seq(tableName))
        relation.addAttribute(newAttr)
        newAttr
      }
      CarbonDictionaryDecoder(Seq(relation), IncludeProfile(attrs),
        CarbonAliasDecoderRelation(), scan)(sc)
    }

    def isDictionaryEncoded(projectExprsNeedToDecode: Seq[Attribute],
        relation: CarbonDatasourceRelation): Boolean = {
      var isEncoded = false
      projectExprsNeedToDecode.foreach { attr =>
        if (relation.carbonRelation.metaData.dictionaryMap.get(attr.name).getOrElse(false)) {
          isEncoded = true
        }
      }
      isEncoded
    }

    def updateDataType(attr: AttributeReference,
        relation: CarbonDatasourceRelation,
        allAttrsNotDecode: util.Set[Attribute]): AttributeReference = {
      if (relation.carbonRelation.metaData.dictionaryMap.get(attr.name).getOrElse(false) &&
        !allAttrsNotDecode.asScala.exists(p => p.name.equals(attr.name))) {
        AttributeReference(attr.name,
          IntegerType,
          attr.nullable,
          attr.metadata)(attr.exprId, attr.qualifiers)
      } else {
        attr
      }
    }

    private def isStarQuery(plan: LogicalPlan) = {
      plan match {
        case LogicalFilter(condition, l: LogicalRelation)
            if l.relation.isInstanceOf[CarbonDatasourceRelation] =>
          true
        case l: LogicalRelation if l.relation.isInstanceOf[CarbonDatasourceRelation] => true
        case _ => false
      }
    }
  }

  object DDLStrategies extends Strategy {
    def apply(plan: LogicalPlan): Seq[SparkPlan] = plan match {
      case DropTable(tableName, ifNotExists)
        if CarbonEnv.getInstance(sqlContext).carbonCatalog
<<<<<<< HEAD
            .tableExists(toTableIdentifier(tableName.toLowerCase))(sqlContext) =>
        val identifier = toTableIdentifier(tableName.toLowerCase)
        ExecutedCommand(DropTableCommand(ifNotExists, identifier.database, identifier.table)) :: Nil
      case ShowLoadsCommand(databaseName, table, limit) =>
        ExecutedCommand(ShowLoads(databaseName, table, limit, plan.output)) :: Nil
      case LoadTable(databaseNameOp, tableName, factPathFromUser, dimFilesPath,
=======
          .cubeExists(toTableIdentifier(tableName))(sqlContext) =>
        val tblIdentifier = toTableIdentifier(tableName)
        if(tblIdentifier.size == 2) {
          ExecutedCommand(DropCubeCommand(ifNotExists,
              Some(tblIdentifier(0)), tblIdentifier(1))) :: Nil
        } else {
          ExecutedCommand(DropCubeCommand(ifNotExists, None, tableName.toLowerCase())) :: Nil
        }
      case ShowAggregateTablesCommand(schemaName) =>
        ExecutedCommand(ShowAggregateTables(schemaName, plan.output)) :: Nil
      case ShowLoadsCommand(schemaName, cube, limit) =>
        ExecutedCommand(ShowLoads(schemaName, cube, limit, plan.output)) :: Nil
      case LoadCube(schemaNameOp, cubeName, factPathFromUser, dimFilesPath,
>>>>>>> ad48c4c9
      partionValues, isOverwriteExist, inputSqlString) =>
        val isCarbonTable = CarbonEnv.getInstance(sqlContext).carbonCatalog
            .tableExists(TableIdentifier(tableName, databaseNameOp))(sqlContext)
        if (isCarbonTable || partionValues.nonEmpty) {
          ExecutedCommand(LoadTable(databaseNameOp, tableName, factPathFromUser,
            dimFilesPath, partionValues, isOverwriteExist, inputSqlString)) :: Nil
        } else {
          ExecutedCommand(HiveNativeCommand(inputSqlString)) :: Nil
        }
      case d: HiveNativeCommand =>
        try {
          val resolvedTable = sqlContext.executePlan(CarbonHiveSyntax.parse(d.sql)).optimizedPlan
          planLater(resolvedTable) :: Nil
        } catch {
          case ce: MalformedCarbonCommandException =>
            throw ce
          case ae: AnalysisException =>
            throw ae
          case e: Exception => ExecutedCommand(d) :: Nil
        }
      case DescribeFormattedCommand(sql, tblIdentifier) =>
        val isTable = CarbonEnv.getInstance(sqlContext).carbonCatalog
            .tableExists(tblIdentifier)(sqlContext)
        if (isTable) {
          val describe =
            LogicalDescribeCommand(UnresolvedRelation(tblIdentifier, None), isExtended = false)
          val resolvedTable = sqlContext.executePlan(describe.table).analyzed
          val resultPlan = sqlContext.executePlan(resolvedTable).executedPlan
          ExecutedCommand(DescribeCommandFormatted(resultPlan, plan.output, tblIdentifier)) :: Nil
<<<<<<< HEAD
        } else {
          ExecutedCommand(DescribeNativeCommand(sql, plan.output)) :: Nil
        }
      case describe@LogicalDescribeCommand(table, isExtended) =>
        val resolvedTable = sqlContext.executePlan(describe.table).analyzed
        resolvedTable match {
          case t: MetastoreRelation =>
            ExecutedCommand(
              DescribeHiveTableCommand(t, describe.output, describe.isExtended)) :: Nil
          case o: LogicalPlan =>
            val resultPlan = sqlContext.executePlan(o).executedPlan
            ExecutedCommand(
              RunnableDescribeCommand(resultPlan, describe.output, describe.isExtended)) :: Nil
=======
        }
        else {
          ExecutedCommand(HiveNativeCommand(sql)) :: Nil
>>>>>>> ad48c4c9
        }
      case _ =>
        Nil
    }

<<<<<<< HEAD
    def toTableIdentifier(name: String): TableIdentifier = {
      val identifier = name.split("\\.")
      identifier match {
        case Array(tableName) => TableIdentifier(tableName, None)
        case Array(dbName, tableName) => TableIdentifier(tableName, Some(dbName))
=======
    private def toTableIdentifier(name: String): Seq[String] = {
      val identifier = name.toLowerCase.split("\\.")
      identifier match {
        case Array(tableName) => Seq(tableName)
        case Array(dbName, tableName) => Seq(dbName, tableName)
>>>>>>> ad48c4c9
      }
    }
  }

}

object CarbonHiveSyntax {

  @transient
  protected val sqlParser = new CarbonSqlParser

  def parse(sqlText: String): LogicalPlan = {
    sqlParser.parse(sqlText)
  }
}<|MERGE_RESOLUTION|>--- conflicted
+++ resolved
@@ -55,7 +55,6 @@
    * Carbon strategies for performing late materizlization (decoding dictionary key
    * as late as possbile)
    */
-<<<<<<< HEAD
   private[sql] object CarbonTableScan extends Strategy {
 
     def apply(plan: LogicalPlan): Seq[SparkPlan] = {
@@ -75,90 +74,6 @@
         case _ =>
           Nil
       }
-=======
-  protected[sql] class CarbonTableScans extends Strategy {
-
-    def apply(plan: LogicalPlan): Seq[SparkPlan] = plan match {
-      case PhysicalOperation(projectList, predicates,
-      l@LogicalRelation(carbonRelation: CarbonDatasourceRelation, _)) =>
-        carbonScan(projectList,
-          predicates,
-          carbonRelation.carbonRelation,
-          None,
-          None,
-          None,
-          isGroupByPresent = false,
-          detailQuery = true) :: Nil
-
-
-      case PartialAggregation(
-      namedGroupingAttributes,
-      rewrittenAggregateExpressions,
-      groupingExpressions,
-      partialComputation,
-      PhysicalOperation(projectList, predicates,
-      l@LogicalRelation(carbonRelation: CarbonDatasourceRelation, _))) =>
-        handleAggregation(plan, plan, projectList, predicates, carbonRelation,
-          partialComputation, groupingExpressions, namedGroupingAttributes,
-          rewrittenAggregateExpressions)
-
-      case Limit(IntegerLiteral(limit),
-      PhysicalOperation(projectList, predicates,
-      l@LogicalRelation(carbonRelation: CarbonDatasourceRelation, _))) =>
-        val (_, _, _, _, groupExprs, substitutesortExprs, limitExpr) = extractPlan(plan)
-        val s = carbonScan(projectList, predicates, carbonRelation.carbonRelation, groupExprs,
-          substitutesortExprs, limitExpr, isGroupByPresent = false, detailQuery = true)
-        org.apache.spark.sql.execution.Limit(limit, s) :: Nil
-
-
-      case ExtractEquiJoinKeys(Inner, leftKeys, rightKeys, condition,
-      PhysicalOperation(projectList, predicates,
-      l@LogicalRelation(carbonRelation: CarbonDatasourceRelation, _)), right)
-        if canPushDownJoin(right, condition) =>
-        LOGGER.info(s"pushing down for ExtractEquiJoinKeys:right")
-        val carbon = carbonScan(projectList,
-          predicates,
-          carbonRelation.carbonRelation,
-          None,
-          None,
-          None,
-          isGroupByPresent = false,
-          detailQuery = true)
-        val pushedDownJoin = BroadCastFilterPushJoin(
-          leftKeys: Seq[Expression],
-          rightKeys: Seq[Expression],
-          BuildRight,
-          carbon,
-          planLater(right),
-          condition)
-
-        condition.map(Filter(_, pushedDownJoin)).getOrElse(pushedDownJoin) :: Nil
-
-      case ExtractEquiJoinKeys(Inner, leftKeys, rightKeys, condition, left,
-      PhysicalOperation(projectList, predicates,
-      l@LogicalRelation(carbonRelation: CarbonDatasourceRelation, _)))
-        if canPushDownJoin(left, condition) =>
-        LOGGER.info(s"pushing down for ExtractEquiJoinKeys:left")
-        val carbon = carbonScan(projectList,
-          predicates,
-          carbonRelation.carbonRelation,
-          None,
-          None,
-          None,
-          isGroupByPresent = false,
-          detailQuery = true)
-
-        val pushedDownJoin = BroadCastFilterPushJoin(
-          leftKeys: Seq[Expression],
-          rightKeys: Seq[Expression],
-          BuildLeft,
-          planLater(left),
-          carbon,
-          condition)
-        condition.map(Filter(_, pushedDownJoin)).getOrElse(pushedDownJoin) :: Nil
-
-      case _ => Nil
->>>>>>> ad48c4c9
     }
 
     /**
@@ -307,28 +222,12 @@
     def apply(plan: LogicalPlan): Seq[SparkPlan] = plan match {
       case DropTable(tableName, ifNotExists)
         if CarbonEnv.getInstance(sqlContext).carbonCatalog
-<<<<<<< HEAD
             .tableExists(toTableIdentifier(tableName.toLowerCase))(sqlContext) =>
         val identifier = toTableIdentifier(tableName.toLowerCase)
         ExecutedCommand(DropTableCommand(ifNotExists, identifier.database, identifier.table)) :: Nil
       case ShowLoadsCommand(databaseName, table, limit) =>
         ExecutedCommand(ShowLoads(databaseName, table, limit, plan.output)) :: Nil
       case LoadTable(databaseNameOp, tableName, factPathFromUser, dimFilesPath,
-=======
-          .cubeExists(toTableIdentifier(tableName))(sqlContext) =>
-        val tblIdentifier = toTableIdentifier(tableName)
-        if(tblIdentifier.size == 2) {
-          ExecutedCommand(DropCubeCommand(ifNotExists,
-              Some(tblIdentifier(0)), tblIdentifier(1))) :: Nil
-        } else {
-          ExecutedCommand(DropCubeCommand(ifNotExists, None, tableName.toLowerCase())) :: Nil
-        }
-      case ShowAggregateTablesCommand(schemaName) =>
-        ExecutedCommand(ShowAggregateTables(schemaName, plan.output)) :: Nil
-      case ShowLoadsCommand(schemaName, cube, limit) =>
-        ExecutedCommand(ShowLoads(schemaName, cube, limit, plan.output)) :: Nil
-      case LoadCube(schemaNameOp, cubeName, factPathFromUser, dimFilesPath,
->>>>>>> ad48c4c9
       partionValues, isOverwriteExist, inputSqlString) =>
         val isCarbonTable = CarbonEnv.getInstance(sqlContext).carbonCatalog
             .tableExists(TableIdentifier(tableName, databaseNameOp))(sqlContext)
@@ -358,43 +257,18 @@
           val resolvedTable = sqlContext.executePlan(describe.table).analyzed
           val resultPlan = sqlContext.executePlan(resolvedTable).executedPlan
           ExecutedCommand(DescribeCommandFormatted(resultPlan, plan.output, tblIdentifier)) :: Nil
-<<<<<<< HEAD
-        } else {
-          ExecutedCommand(DescribeNativeCommand(sql, plan.output)) :: Nil
-        }
-      case describe@LogicalDescribeCommand(table, isExtended) =>
-        val resolvedTable = sqlContext.executePlan(describe.table).analyzed
-        resolvedTable match {
-          case t: MetastoreRelation =>
-            ExecutedCommand(
-              DescribeHiveTableCommand(t, describe.output, describe.isExtended)) :: Nil
-          case o: LogicalPlan =>
-            val resultPlan = sqlContext.executePlan(o).executedPlan
-            ExecutedCommand(
-              RunnableDescribeCommand(resultPlan, describe.output, describe.isExtended)) :: Nil
-=======
-        }
-        else {
+        } else {
           ExecutedCommand(HiveNativeCommand(sql)) :: Nil
->>>>>>> ad48c4c9
         }
       case _ =>
         Nil
     }
 
-<<<<<<< HEAD
     def toTableIdentifier(name: String): TableIdentifier = {
       val identifier = name.split("\\.")
       identifier match {
         case Array(tableName) => TableIdentifier(tableName, None)
         case Array(dbName, tableName) => TableIdentifier(tableName, Some(dbName))
-=======
-    private def toTableIdentifier(name: String): Seq[String] = {
-      val identifier = name.toLowerCase.split("\\.")
-      identifier match {
-        case Array(tableName) => Seq(tableName)
-        case Array(dbName, tableName) => Seq(dbName, tableName)
->>>>>>> ad48c4c9
       }
     }
   }
