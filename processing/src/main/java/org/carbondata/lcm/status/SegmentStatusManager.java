--- conflicted
+++ resolved
@@ -243,16 +243,10 @@
    * @param tableFolderPath
    * @return
    */
-<<<<<<< HEAD
   public List<String> updateDeletionStatus(List<String> loadIds, String tableFolderPath) {
-    ICarbonLock carbonLock =
-        CarbonLockFactory.getCarbonLockObj(tableFolderPath, LockUsage.METADATA_LOCK);
-=======
-  public List<String> updateDeletionStatus(List<String> loadIds, String cubeFolderPath) {
     ICarbonLock carbonLock = CarbonLockFactory
         .getCarbonLockObj(absoluteTableIdentifier.getCarbonTableIdentifier(),
             LockUsage.METADATA_LOCK);
->>>>>>> ad48c4c9
     List<String> invalidLoadIds = new ArrayList<String>(0);
     try {
       if (carbonLock.lockWithRetries()) {
